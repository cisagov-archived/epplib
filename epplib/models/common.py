--- conflicted
+++ resolved
@@ -364,9 +364,6 @@
         alg = int(cls._find_text(element, './secDNS:alg'))
         pubKey = cls._find_text(element, './secDNS:pubKey')
 
-<<<<<<< HEAD
-
-=======
         return cls(flags=flags, protocol=protocol, alg=alg, pubKey=pubKey)
       
 @dataclass
@@ -417,7 +414,6 @@
             keyData=cls._optional(DNSSECKeyData.extract, cls._find(element, './secDNS:keyData'))
             )
     
->>>>>>> 0e247b1e
 @dataclass
 class HostObjSet(PayloadModelMixin, ExtractModelMixin):
     """Dataclass to represent EPP domain:ns element.
