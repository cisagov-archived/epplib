--- conflicted
+++ resolved
@@ -65,12 +65,8 @@
         request = request_class(**params)
         if extension is not None:
             cast(Command, request).add_extension(extension)
-<<<<<<< HEAD
-        xml = request.xml(tr_id="tr_id_123")
-=======
         xml = request.xml(tr_id='tr_id_123')
   
->>>>>>> 0e247b1e
         (schema or SCHEMA).assertValid(safe_parse(xml))
 
     def assertXMLEqual(self, doc_1: Element, doc_2: Element) -> None:
